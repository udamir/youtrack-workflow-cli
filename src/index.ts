import { Command } from "commander"
import * as dotenv from "dotenv"

import { removeCommand } from "./commands/remove.command"
import { statusCommand } from "./commands/status.command"
import { listCommand } from "./commands/list.command"
import { pullCommand } from "./commands/pull.command"
import { pushCommand } from "./commands/push.command"
import { addCommand } from "./commands/add.command"
import { syncCommand } from "./commands/sync.command"
import { SYNC_STRATEGY_SKIP } from "./consts"

dotenv.config()

const program = new Command()

const { YOUTRACK_BASE_URL = "", YOUTRACK_TOKEN = "" } = process.env

// Set program information
program
  .name("ytw")
  .description("YouTrack Workflow CLI - Manage YouTrack workflows")
  .version(process.env.npm_package_version || "0.0.1")

program
  .command("list")
  .description("List available workflows")
  .option("--host [host]", "YouTrack host")
  .option("--token [token]", "YouTrack token")
  .action(({ host = YOUTRACK_BASE_URL, token = YOUTRACK_TOKEN }) => 
    listCommand({ host, token })
  )

program
  .command("pull")
  .description("Download workflow(s)")
  .argument("[workflow...]", "Workflow name(s) or @ to select interactively")
  .option("--host [host]", "YouTrack host")
  .option("--token [token]", "YouTrack token")
<<<<<<< HEAD
  .action((workflow, { host = YOUTRACK_BASE_URL, token = YOUTRACK_TOKEN }) =>
    pullCommand(workflow, { host, token }),
=======
  .option("--force", "Force pull without checking status and confirmation")
  .action((workflow: string[], { host = YOUTRACK_BASE_URL, token = YOUTRACK_TOKEN, force = false }) =>
    pullCommand(workflow, { host, token, force }),
>>>>>>> 79a1a109
  )

program
  .command("push")
  .description("Push local workflow changes to YouTrack")
  .argument("[workflow...]", "Workflow name(s) or @ to select interactively")
  .option("--host [host]", "YouTrack host")
  .option("--token [token]", "YouTrack token")
  .action((workflows, { host = YOUTRACK_BASE_URL, token = YOUTRACK_TOKEN }) => 
    pushCommand(workflows, { host, token })
  )

program
  .command("sync")
  .description("Synchronize workflows between local and YouTrack")
  .argument("[workflow...]", "Workflow name(s) or @ to select interactively")
  .option("--host [host]", "YouTrack host")
  .option("--token [token]", "YouTrack token")
<<<<<<< HEAD
  .option("--watch [strategy]", "Watch for file changes with specified strategy (auto, pull, push)", SYNC_STRATEGY_SKIP)
  .option("--force [strategy]", "Force conflict resolution without prompting with specified strategy (auto, pull, push)", "auto")
  .option("--debounce [ms]", "Debounce time in milliseconds for file watching", Number.parseInt, 1000)
  .action((workflows, { host = YOUTRACK_BASE_URL, token = YOUTRACK_TOKEN, watch, force, debounce }) => 
    syncCommand(workflows, { host, token, watch, force, debounce })
=======
  .option("--force", "Force push without checking status and confirmation")
  .action((workflow: string[], { host = YOUTRACK_BASE_URL, token = YOUTRACK_TOKEN, force = false }) =>
    pushCommand(workflow, { host, token, force }),
>>>>>>> 79a1a109
  )

program
  .command("add")
  .description("Add workflow to project")
  .argument("[workflow...]", "Workflow name")
  .option("--host [host]", "YouTrack host")
  .option("--token [token]", "YouTrack token")
  .action((workflow, { host = YOUTRACK_BASE_URL, token = YOUTRACK_TOKEN }) =>
    addCommand(workflow, { host, token }),
  )

program
  .command("remove")
  .description("Remove workflow from project")
  .argument("[workflow...]", "Workflow name")
  .option("--host [host]", "YouTrack host")
  .option("--token [token]", "YouTrack token")
  .action((workflow, { host = YOUTRACK_BASE_URL, token = YOUTRACK_TOKEN }) =>
    removeCommand(workflow, { host, token }),
  )

program
  .command("status")
  .description("Check workflow status")
  .option("--host [host]", "YouTrack host")
  .option("--token [token]", "YouTrack token")
  .action(({ host = YOUTRACK_BASE_URL, token = YOUTRACK_TOKEN }) => 
    statusCommand({ host, token })
  )

program.parse(process.argv)<|MERGE_RESOLUTION|>--- conflicted
+++ resolved
@@ -37,14 +37,9 @@
   .argument("[workflow...]", "Workflow name(s) or @ to select interactively")
   .option("--host [host]", "YouTrack host")
   .option("--token [token]", "YouTrack token")
-<<<<<<< HEAD
-  .action((workflow, { host = YOUTRACK_BASE_URL, token = YOUTRACK_TOKEN }) =>
-    pullCommand(workflow, { host, token }),
-=======
   .option("--force", "Force pull without checking status and confirmation")
   .action((workflow: string[], { host = YOUTRACK_BASE_URL, token = YOUTRACK_TOKEN, force = false }) =>
     pullCommand(workflow, { host, token, force }),
->>>>>>> 79a1a109
   )
 
 program
@@ -53,8 +48,9 @@
   .argument("[workflow...]", "Workflow name(s) or @ to select interactively")
   .option("--host [host]", "YouTrack host")
   .option("--token [token]", "YouTrack token")
-  .action((workflows, { host = YOUTRACK_BASE_URL, token = YOUTRACK_TOKEN }) => 
-    pushCommand(workflows, { host, token })
+  .option("--force", "Force push without checking status and confirmation")
+  .action((workflows, { host = YOUTRACK_BASE_URL, token = YOUTRACK_TOKEN, force = false }) => 
+    pushCommand(workflows, { host, token, force })
   )
 
 program
@@ -63,17 +59,11 @@
   .argument("[workflow...]", "Workflow name(s) or @ to select interactively")
   .option("--host [host]", "YouTrack host")
   .option("--token [token]", "YouTrack token")
-<<<<<<< HEAD
   .option("--watch [strategy]", "Watch for file changes with specified strategy (auto, pull, push)", SYNC_STRATEGY_SKIP)
   .option("--force [strategy]", "Force conflict resolution without prompting with specified strategy (auto, pull, push)", "auto")
   .option("--debounce [ms]", "Debounce time in milliseconds for file watching", Number.parseInt, 1000)
   .action((workflows, { host = YOUTRACK_BASE_URL, token = YOUTRACK_TOKEN, watch, force, debounce }) => 
     syncCommand(workflows, { host, token, watch, force, debounce })
-=======
-  .option("--force", "Force push without checking status and confirmation")
-  .action((workflow: string[], { host = YOUTRACK_BASE_URL, token = YOUTRACK_TOKEN, force = false }) =>
-    pushCommand(workflow, { host, token, force }),
->>>>>>> 79a1a109
   )
 
 program
